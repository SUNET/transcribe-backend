from datetime import datetime
from datetime import timedelta
from enum import Enum
from pydantic import BaseModel
from sqlalchemy.types import Enum as SQLAlchemyEnum
<<<<<<< HEAD
from sqlmodel import Field, Relationship, SQLModel
from typing import List, Optional
=======
from sqlmodel import Field
from sqlmodel import SQLModel
from typing import List
from typing import Optional
>>>>>>> 930f8ada
from uuid import uuid4


# +-------------------+             +---------------------+             +--------------------------+
# |       User        |             |   GroupUserLink     |             |       Group              |
# |-------------------|             |---------------------|             |--------------------------|
# | id (PK)           |<----------->| user_id (FK ->User) |             | id (PK)                  |
# | user_id           |             | group_id (FK->Group)|<----------->| name                     |
# | username          |             | role                |             | description              |
# | realm             |             +---------------------+             | created_at               |
# | admin (bool)      |                                                 | owner_user_id (FK->User) |
# | bofh  (bool)      |                                                 | quota_seconds            |
# | transcribed_secs  |                                                 +---------+----------------+
# | last_login        |                                                             |
# | active (bool)     |                                                             |
# +---------+---------+                                                             |
#           ^                                                                       |
#           |                                                                       |
#           |                                                                       v
#           |                                                           +-------------------+
#           |                                                           |  GroupModelLink   |
#           |                                                           |-------------------|
#           |                                                           | group_id (FK->Grp)|
#           |                                                           | model_id (FK->Mod)|
#           |                                                           +---------+---------+
#           |                                                                     |
#           |                                                                     |
# +---------+---------+                                                           v
# |   JobResult       |                                                 +-------------------+
# |-------------------|                                                 |      Model        |
# | id (PK)           |                                                 |-------------------|
# | job_id (UUID)     |                                                 | id (PK)           |
# | user_id           |                                                 | name (unique)     |
# | result (JSON)     |                                                 | description       |
# | result_srt        |                                                 | active (bool)     |
# | created_at        |                                                 +-------------------+
# +-------------------+
#           ^
#           |
#           |
# +---------+---------+
# |       Job         |
# |-------------------|
# | id (PK)           |
# | uuid (UUID)       |
# | user_id           |
# | status (Enum)     |
# | job_type (Enum)   |
# | created_at        |
# | updated_at        |
# | deletion_date     |
# | language          |
# | model_type        |
# | speakers          |
# | error             |
# | filename          |
# | output_format     |
# | transcribed_secs  |
# +-------------------+


class JobStatusEnum(str, Enum):
    """
    Enum representing the status of a job.
    """

    PENDING = "pending"
    IN_PROGRESS = "in_progress"
    UPLOADING = "uploading"
    UPLOADED = "uploaded"
    COMPLETED = "completed"
    FAILED = "failed"
    DELETED = "deleted"


class JobStatus(BaseModel):
    status: JobStatusEnum
    error: Optional[str] = None


class OutputFormatEnum(str, Enum):
    """
    Enum representing the output format of the transcription.
    """

    TXT = "txt"
    SRT = "srt"
    CSV = "csv"
    NONE = "none"


class JobType(str, Enum):
    """
    Enum representing the type of job.
    """

    TRANSCRIPTION = "transcription"


class JobResult(SQLModel, table=True):
    """
    Model representing the result of a job.
    """

    __tablename__ = "job_results"

    id: Optional[int] = Field(default=None, primary_key=True, description="Primary key")
    job_id: str = Field(
        index=True,
        unique=True,
        description="UUID of the job",
    )
    user_id: str = Field(
        index=True,
        description="User ID associated with the job",
    )
    result: Optional[str] = Field(
        default=None,
        description="JSON formatted transcription result",
    )
    result_srt: Optional[str] = Field(
        default=None,
        description="SRT formatted transcription result",
    )
    created_at: datetime = Field(
        default_factory=datetime.utcnow,
        description="Creation timestamp",
    )
    external_id: str = Field(
        index=True,
        unique=True,
        description="UUID of the job",
        default=None,
        nullable=True,
    )

    def as_dict(self) -> dict:
        """
        Convert the job result object to a dictionary.
        Returns:
            dict: The job result object as a dictionary.
        """
        return {
            "id": self.id,
            "job_id": self.job_id,
            "user_id": self.user_id,
            "result": self.result,
            "result_srt": self.result_srt,
            "external_id": self.external_id
        }


class Job(SQLModel, table=True):
    """
    Model representing a job in the system.
    """

    __tablename__ = "jobs"

    id: Optional[int] = Field(default=None, primary_key=True, description="Primary key")
    uuid: str = Field(
        default_factory=lambda: str(uuid4()),
        index=True,
        unique=True,
        description="UUID of the job",
    )
    user_id: Optional[str] = Field(
        default=None,
        index=True,
        description="User ID associated with the job",
    )
    external_id: Optional[str] = Field(
        default=None,
        index=True,
        description="ID used to refer to this job by external software",
    )

    external_user_id: Optional[str] = Field(
        default=None,
        index=True,
        description="ID of the user in the external system requesting this job",
    )

    client_dn: Optional[str] = Field(
        default=None,
        index=True,
        description="Client_dn associated with this job",
    )
    status: JobStatusEnum = Field(
        default=None,
        sa_column=Field(sa_column=SQLAlchemyEnum(JobStatusEnum)),
        description="Current status of the job",
    )
    job_type: JobType = Field(
        default=None,
        sa_column=Field(sa_column=SQLAlchemyEnum(JobType)),
        description="Type of the job",
    )
    created_at: datetime = Field(
        default_factory=datetime.utcnow,
        description="Creation timestamp",
    )
    updated_at: datetime = Field(
        sa_column_kwargs={"onupdate": datetime.utcnow},
        default_factory=datetime.utcnow,
        description="Last updated timestamp",
    )
    deletion_date: datetime = Field(
        default_factory=lambda: datetime.utcnow() + timedelta(days=7),
        description="Date when the job will be deleted",
    )
    language: str = Field(default="Swedish", description="Language used for the job")
    model_type: str = Field(default="base", description="Model type used for the job")
    speakers: Optional[str] = Field(
        default=None, description="Number of speakers in the audio"
    )
    error: Optional[str] = Field(default=None, description="Error message if any")
    filename: str = Field(default="", description="Filename of the audio file")
    output_format: OutputFormatEnum = Field(
        default=OutputFormatEnum.TXT,
        sa_column=Field(sa_column=SQLAlchemyEnum(OutputFormatEnum)),
        description="Output format of the transcription",
    )
    transcribed_seconds: int = Field(default=0, description="Transcribed seconds")

    def as_dict(self) -> dict:
        """
        Convert the job object to a dictionary.
        Returns:
            dict: The job object as a dictionary.
        """
        return {
            "id": self.id,
            "uuid": self.uuid,
            "user_id": self.user_id,
            "external_id": self.external_id,
            "external_user_id": self.external_user_id,
            "status": self.status,
            "job_type": self.job_type,
            "created_at": str(self.created_at),
            "updated_at": str(self.updated_at),
            "deletion_date": str(self.deletion_date),
            "language": self.language,
            "model_type": self.model_type,
            "filename": self.filename,
            "speakers": self.speakers,
            "output_format": self.output_format,
            "error": self.error,
            "transcribed_seconds": self.transcribed_seconds,
        }


class Jobs(BaseModel):
    """
    Model representing a list of jobs.
    """

    jobs: List[Job]


class GroupUserLink(SQLModel, table=True):
    """
    Link table between groups and users.
    Defines which users belong to which groups.
    """

    __tablename__ = "group_user_link"

    group_id: Optional[int] = Field(
        default=None, foreign_key="groups.id", primary_key=True
    )
    user_id: Optional[int] = Field(
        default=None, foreign_key="users.id", primary_key=True
    )
    role: str = Field(default="member", description="Role of the user in the group")
    in_group: bool = Field(
        default=True, description="Indicates if the user is currently in the group"
    )


class User(SQLModel, table=True):
    """
    Model representing a user in the system.
    """

    __tablename__ = "users"

    id: Optional[int] = Field(default=None, primary_key=True, description="Primary key")
    user_id: str = Field(
        default=None,
        index=True,
        description="User ID",
    )
    username: str = Field(
        default=None,
        index=True,
        description="Username of the user",
    )
    realm: str = Field(
        default=None,
        index=True,
        description="User realm",
    )
    admin: bool = Field(
        default=False,
        description="Indicates if the user is an admin",
    )
    bofh: bool = Field(
        default=False,
        description="Indicates if the user is a BOFH",
    )
    transcribed_seconds: int = Field(
        default=None,
        description="Transcribed seconds",
    )
    last_login: datetime = Field(
        default_factory=datetime.utcnow,
        description="Last login timestamp",
    )
    active: bool = Field(
        default=False,
        description="Indicates if the user is active",
    )
    groups: List["Group"] = Relationship(
        back_populates="users", link_model=GroupUserLink
    )

    def as_dict(self) -> dict:
        """
        Convert the user object to a dictionary.
        Returns:
            dict: The user object as a dictionary.
        """
        return {
            "id": self.id,
            "user_id": self.user_id,
            "username": self.username,
            "realm": self.realm,
            "admin": self.admin,
            "transcribed_seconds": self.transcribed_seconds,
            "last_login": str(self.last_login),
            "active": self.active,
            "bofh": self.bofh,
        }


class Users(BaseModel):
    """
    Model representing a list of users.
    """

    users: List[User]


# Block diagram of the connection between users, groups, quota, models etc
#
# User <--> GroupUserLink <--> Group <--> GroupModelLink <--> Model
#  ^                                                        ^
#  |                                                        |
#  +----------------- transcribed_seconds ------------------+
#                                                           |
#                           quota_seconds ------------------+
#                           active (Model)                  |
#                           admin (User)                    |
#                           bofh (User)                     |
#                                                           +------------------ owner_user_id (Group)
#
# -----------------------------------------------------------
# This design allows for:
# - Users to belong to multiple groups
# - Groups to have access to multiple models
# - Each group can have a monthly quota in seconds
# - Each user has a total of transcribed seconds
# - Admin users can manage groups and users
# - BOFH users can view statistics across all realms
# - Each group has an owner or primary contact user
# -----------------------------------------------------------


class GroupModelLink(SQLModel, table=True):
    """
    Link table between groups and models.
    Defines which models a group has access to.
    """

    __tablename__ = "group_model_link"

    group_id: int = Field(foreign_key="groups.id", primary_key=True)
    model_id: int = Field(foreign_key="models.id", primary_key=True)


class Model(SQLModel, table=True):
    """
    Model representing a transcription model type.
    """

    __tablename__ = "models"

    id: Optional[int] = Field(default=None, primary_key=True)
    name: str = Field(
        index=True, unique=True, description="Model name (e.g., base, large)"
    )
    description: str = Field(default=None, description="Model description")
    active: bool = Field(
        default=True, description="Whether the model is currently available"
    )

    groups: List["Group"] = Relationship(
        back_populates="allowed_models", link_model=GroupModelLink
    )


class Group(SQLModel, table=True):
    """
    Model representing a user group.
    """

    __tablename__ = "groups"

    id: Optional[int] = Field(default=None, primary_key=True)
    name: str = Field(index=True, unique=True)
    realm: str = Field(index=True, description="Realm the group belongs to")
    description: Optional[str] = None
    created_at: datetime = Field(default_factory=datetime.utcnow)

    # Group management
    owner_user_id: Optional[int] = Field(
        foreign_key="users.id", description="Owner or primary contact for this group"
    )
    quota_seconds: Optional[int] = Field(
        default=None, description="Monthly quota in seconds"
    )

    # Relationships
    users: List["User"] = Relationship(
        back_populates="groups", link_model=GroupUserLink
    )
    allowed_models: List["Model"] = Relationship(
        back_populates="groups", link_model=GroupModelLink
    )

    def as_dict(self) -> dict:
        return {
            "id": self.id,
            "name": self.name,
            "realm": self.realm,
            "description": self.description,
            "created_at": str(self.created_at),
            "owner_user_id": self.owner_user_id,
            "quota_seconds": self.quota_seconds,
            "user_count": len(self.users),
            "transcribed_seconds_total": sum(
                u.transcribed_seconds or 0 for u in self.users
            ),
            "allowed_models": [m.name for m in self.allowed_models],
            "users": [u.as_dict() for u in self.users] if self.users else [],
        }<|MERGE_RESOLUTION|>--- conflicted
+++ resolved
@@ -1,19 +1,11 @@
-from datetime import datetime
-from datetime import timedelta
+from datetime import datetime, timedelta
 from enum import Enum
+from typing import List, Optional
+from uuid import uuid4
+
 from pydantic import BaseModel
 from sqlalchemy.types import Enum as SQLAlchemyEnum
-<<<<<<< HEAD
 from sqlmodel import Field, Relationship, SQLModel
-from typing import List, Optional
-=======
-from sqlmodel import Field
-from sqlmodel import SQLModel
-from typing import List
-from typing import Optional
->>>>>>> 930f8ada
-from uuid import uuid4
-
 
 # +-------------------+             +---------------------+             +--------------------------+
 # |       User        |             |   GroupUserLink     |             |       Group              |
@@ -160,7 +152,7 @@
             "user_id": self.user_id,
             "result": self.result,
             "result_srt": self.result_srt,
-            "external_id": self.external_id
+            "external_id": self.external_id,
         }
 
 
